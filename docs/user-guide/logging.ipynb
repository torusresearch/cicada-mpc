--- conflicted
+++ resolved
@@ -808,26 +808,6 @@
     "\n",
     "SocketCommunicator.run(fn=main, world_size=3);"
    ]
-<<<<<<< HEAD
-  },
-  {
-   "cell_type": "raw",
-   "id": "2cbbf092-12d4-4d93-8ee4-6a6431dd4c15",
-   "metadata": {
-    "editable": true,
-    "raw_mimetype": "text/restructuredtext",
-    "slideshow": {
-     "slide_type": ""
-    },
-    "tags": []
-   },
-   "source": [
-    ".. note::\n",
-    "\n",
-    "    Because the custom fields used to format the transcript don't exist for other log messages, you'll get exceptions if you try to mix the output from the transcript logger with logging from other modules.  In general, you'll need to setup a custom handler for the transcript logger and turn-off propagation if you want to customize the transcript format and log from other sources, too.  See :mod:`logging` for details."
-   ]
-=======
->>>>>>> d4e1b6d7
   }
  ],
  "metadata": {
