--- conflicted
+++ resolved
@@ -354,13 +354,10 @@
             return ActiveArrayShare((
                 self.aprotocol.divide(lhs.additive, rhs, encoding=encoding),
                 self.sprotocol.divide(lhs.shamir, rhs, encoding=encoding)))
-<<<<<<< HEAD
 
         # Public-private division.
         if isinstance(lhs, numpy.ndarray) and isinstance(rhs, ActiveArrayShare):
             pass
-=======
->>>>>>> 96130580
 
         raise NotImplementedError(f"Privacy-preserving division not implemented for the given types: {type(lhs)} and {type(rhs)}.") # pragma: no cover
 
